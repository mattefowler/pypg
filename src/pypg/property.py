--- conflicted
+++ resolved
@@ -468,29 +468,12 @@
     def __init__(self, p: Property, owner: type[PropertyClass]):
         self._property = p
         self.__owner = owner
-<<<<<<< HEAD
-        self.__traits = tuple(
-            itertools.chain.from_iterable(
-                map(self.__get_traits, self._property.traits)
-            )
-        )
-        self.__post_get = tuple(
-            t for t in self.__traits if isinstance(t, PostGet)
-        )
-        self.__pre_set = tuple(
-            t for t in self.__traits if isinstance(t, PreSet)
-        )
-        self.__post_set = tuple(
-            t for t in self.__traits if isinstance(t, PostSet)
-        )
-        for t in self.traits:
-            t.__bind__(p)
-=======
         self.__traits = tuple(itertools.chain.from_iterable(map(self.__get_traits, self._property.traits)))
         self.__post_get = tuple(t for t in self.__traits if isinstance(t, PostGet))
         self.__pre_set = tuple(t for t in self.__traits if isinstance(t, PreSet))
         self.__post_set = tuple(t for t in self.__traits if isinstance(t, PostSet))
->>>>>>> a08b15d1
+        for t in self.traits:
+            t.__bind__(p)
 
     def __getattr__(self, item):
         return getattr(self._property, item)
