--- conflicted
+++ resolved
@@ -42,32 +42,13 @@
 
     def test_propertyclass_transcoding(self):
 
-<<<<<<< HEAD
-        i0, i1, i2 = (
-            TestClass(a=0, b=1),
-            TestClass(a=1, b=2),
-            TestClass(a=2, b=3),
-        )
-        i0.c[i0] = [i1, i2]
-        i2.c[i1] = [i2, i0]
-        i1.c[i2] = [i0, i1]
-        encoded = encode(i0)
-        i0_copy = decode(encoded)
-        i0c, i1c, i2c = i0_copy.c[i0_copy]
-        self.assertIs(i0_copy, i0c)
-        self.assertEqual([i0c, i1c], i1c.c[i2c])
-        self.assertEqual([i2c, i1c, i0c], i1c.c[i1c])
-=======
-        instances = (
-            i0 := TestClass(a=0, b=1),
-            i1 := TestClass(a=1, b=2, c={i0: [i0]}),
-            i2 := TestClass(a=2, b=3, c={i1: [i0, i1]}),
-        )
+        i0 = TestClass(a=0, b=1)
+        i1 = TestClass(a=1, b=2, c={i0: [i0]})
+        i2 = TestClass(a=2, b=3, c={i1: [i0, i1]})
         encoded = encode(i2)
         i2c = decode(encoded)
         ((i1c, [i0c, _i1c]),) = i2c.c.items()
         self.assertIs(i1c, _i1c)
         ((_i0c, [__i0c]),) = i1c.c.items()
         self.assertIs(i0c, _i0c)
-        self.assertIs(_i0c, __i0c)
->>>>>>> a7edf46d
+        self.assertIs(_i0c, __i0c)