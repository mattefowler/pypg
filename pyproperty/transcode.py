from __future__ import annotations

__all__ = [
    "decode",
    "Decoder",
    "encode",
    "Encoder",
    "CollectionEncoder",
    "DictEncoder",
]

import json
from collections.abc import Collection, Iterable
from typing import Any, Union

from pyproperty.locator import Locator
from pyproperty.type_registry import TypeRegistry
from pyproperty.type_utils import get_fully_qualified_name

primitives = (str, int, float, bool)
Serializable = dict | list | Union[primitives]

_locator = Locator()


class _Transcoder:
    root_key = "root"

    _registry: TypeRegistry[_Transcoder] = None

    def __init_subclass__(
        cls, handler_for: type | Iterable[type] = (), **kwargs
    ):
        if isinstance(handler_for, type):
            handler_for = (handler_for,)
        if cls._registry is None:
            cls._registry = TypeRegistry()
        cls._registry.update({t: cls for t in handler_for})

    @classmethod
    def __class_getitem__(cls, obj_type: type) -> type[_Transcoder]:
        return cls._registry[obj_type:]

    @classmethod
    def register(
        cls, *types_to_handle: type, transcoder: type[_Transcoder] = None
    ):
        if transcoder is None:

            def _wrapper(tcls: type[_Transcoder]):
                tcls.register(*types_to_handle, transcoder=tcls)
                return tcls

            return _wrapper

        for t in types_to_handle:
            cls._registry[t] = transcoder


class Encoder(_Transcoder, handler_for=primitives):
    def __new__(cls, obj, parent: Encoder | None):
        encoder_type = cls[type(obj)]
        if encoder_type is cls:
            return super().__new__(cls)
        else:
            return encoder_type(obj, parent)

    def __init__(self, obj, parent: Encoder | None):
        self.parent = parent
        if parent is None:
            self.data: dict[str, str | list[str, Any]] = {}
        else:
            self.data = parent.data
        self.obj_id = self._pack(obj)
        if parent is None:
            self.data[self.root_key] = self.obj_id

    def _pack(self, obj) -> str:
        obj_id = str(id(obj))
        obj_type = type(obj)
        if obj_id not in self.data:
            encoded_data = [f"{get_fully_qualified_name(obj_type)}"]
            # pack data in 2 stages to prevent infinite recursion when encoding self-referential objects.
            self.data[obj_id] = encoded_data
            encoded_data.append(self._encode(obj))
        return obj_id

    def _encode(self, obj):
        return obj


class Decoder(_Transcoder, handler_for=primitives):
    def __new__(
        cls,
        encoded_data: dict,
        obj_id: str | None,
        locator: Locator,
        parent: Decoder | None,
    ):
        if obj_id is None:
            obj_id = encoded_data[cls.root_key]
        attr_type, attr_data = cls._unpack(encoded_data, obj_id, locator)
        decoder_cls = cls[attr_type]
        return (
            super().__new__(cls)
            if decoder_cls is cls
            else decoder_cls(encoded_data, obj_id, locator, parent)
        )

    def __init__(
        self,
        encoded_data: dict,
        obj_id: str | None,
        locator: Locator,
        parent: Decoder | None,
    ):
        self.parent = parent
        if parent is None:
            self.decoded_objects = {}
        else:
            self.decoded_objects = parent.decoded_objects
        self.encoded_data = encoded_data
        self.obj_id = (
            obj_id if obj_id is not None else encoded_data[self.root_key]
        )
        self.locator = locator
        self.instance = self.decode()

    def decode(self) -> Any:
        try:
            return self.decoded_objects[self.obj_id]
        except KeyError:
            pass

        member_type, member_data = self._unpack(
            self.encoded_data, self.obj_id, self.locator
        )
        instance = self._decode(member_type, member_data)
        self.decoded_objects[self.obj_id] = instance
        return instance

    @classmethod
    def _unpack(
        cls,
        encoded_data: dict[str, list[str, Any]],
        obj_id: str,
        locator: Locator,
    ) -> tuple[type, Any]:
        fully_qualified_name, value = encoded_data[obj_id]
        t = locator(fully_qualified_name)
        return t, value

    def _decode(self, obj_type: type, value: Any) -> Any:
        return obj_type(value)


def encode(obj) -> Any:
    return Encoder(obj, None).data


def to_string(obj) -> str:
    return json.dumps(encode(obj))


def from_string(encoded_object: str) -> Any:
    return decode(json.loads(encoded_object))


def to_file(obj, path: str):
    with open(path, "w") as f:
        json.dump(f, encode(obj))


def from_file(path: str, locator=_locator):
    with open(path) as f:
        return decode(json.load(f), locator)


def decode(obj_data, locator=_locator):
    return Decoder(
        obj_data, locator=locator, parent=None, obj_id=None
    ).instance


class TypeEncoder(Encoder, handler_for=type):
    pass


class CollectionEncoder(Encoder, handler_for=(tuple, set, list)):
    def _encode(self, obj: Collection):
        return [Encoder(item, self).obj_id for item in obj]


class CollectionDecoder(Decoder, handler_for=(tuple, set, list)):
    def _decode(self, obj_type, obj_ids: Collection[str]):
        return obj_type(
            (
                Decoder(self.encoded_data, obj_id, self.locator, self).instance
                for obj_id in obj_ids
            )
        )


class DictEncoder(Encoder, handler_for=dict):
    def _encode(self, obj: dict):
        return {
            Encoder(key, self).obj_id: Encoder(value, self).obj_id
            for key, value in obj.items()
        }


class DictDecoder(Decoder, handler_for=dict):
    def _decode(self, obj_type: type, value: dict) -> Any:
        return {
<<<<<<< HEAD
            Decoder(self.encoded_data, key, self.locator, self): Decoder(
                self.encoded_data, value, self.locator, self
            )
=======
            Decoder(self.encoded_data, key, self.locator, self)
            .instance: Decoder(self.encoded_data, value, self.locator, self)
            .instance
>>>>>>> a7edf46d
            for key, value in value.items()
        }<|MERGE_RESOLUTION|>--- conflicted
+++ resolved
@@ -212,14 +212,8 @@
 class DictDecoder(Decoder, handler_for=dict):
     def _decode(self, obj_type: type, value: dict) -> Any:
         return {
-<<<<<<< HEAD
-            Decoder(self.encoded_data, key, self.locator, self): Decoder(
-                self.encoded_data, value, self.locator, self
-            )
-=======
             Decoder(self.encoded_data, key, self.locator, self)
             .instance: Decoder(self.encoded_data, value, self.locator, self)
             .instance
->>>>>>> a7edf46d
             for key, value in value.items()
         }